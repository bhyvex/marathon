package mesosphere.marathon
package core.instance.update

import com.typesafe.scalalogging.StrictLogging
import mesosphere.marathon.core.condition.Condition
import mesosphere.marathon.core.instance.{Goal, Instance, Reservation}
import mesosphere.marathon.core.instance.update.InstanceUpdateOperation.{LaunchEphemeral, MesosUpdate, Reserve}
import mesosphere.marathon.core.task.Task
import mesosphere.marathon.core.task.update.TaskUpdateEffect
import mesosphere.marathon.state.{Timestamp, UnreachableEnabled}

/**
  * Provides methods that apply a given [[InstanceUpdateOperation]]
  */
object InstanceUpdater extends StrictLogging {
  private[this] val eventsGenerator = InstanceChangedEventsGenerator

  private[instance] def updatedInstance(instance: Instance, updatedTask: Task, now: Timestamp): Instance = {
    val updatedTasks = instance.tasksMap.updated(updatedTask.taskId, updatedTask)

    // If the updated task is Reserved, it means that the real task reached a Terminal state,
    // which in turn means that the task managed to get up and running, which means that
    // its persistent volume(s) had been created, and therefore they must never be destroyed/unreserved.
    val updatedReservation = if (updatedTask.status.condition == Condition.Reserved) {
      val suspendedState = Reservation.State.Suspended(timeout = None)
      instance.reservation.map(_.copy(state = suspendedState))
    } else {
      instance.reservation
    }

    instance.copy(
      tasksMap = updatedTasks,
<<<<<<< HEAD
      state = Instance.InstanceState(Some(instance.state), updatedTasks, now, instance.unreachableStrategy, instance.hasReservation))
=======
      state = Instance.InstanceState(Some(instance.state), updatedTasks, now, instance.unreachableStrategy),
      reservation = updatedReservation)
>>>>>>> 967f6c88
  }

  private[marathon] def launchEphemeral(op: LaunchEphemeral, now: Timestamp): InstanceUpdateEffect = {
    val events = eventsGenerator.events(op.instance, task = None, now, previousCondition = None)
    InstanceUpdateEffect.Update(op.instance, oldState = None, events)
  }

  private[marathon] def reserve(op: Reserve, now: Timestamp): InstanceUpdateEffect = {
    val events = eventsGenerator.events(op.instance, task = None, now, previousCondition = None)
    InstanceUpdateEffect.Update(op.instance, oldState = None, events)
  }

  private def shouldBeExpunged(instance: Instance): Boolean =
    instance.tasksMap.values.forall(_.isTerminal) && instance.state.goal != Goal.Stopped

  private[marathon] def mesosUpdate(instance: Instance, op: MesosUpdate): InstanceUpdateEffect = {
    val now = op.now
    val taskId = Task.Id(op.mesosStatus.getTaskId)
    instance.tasksMap.get(taskId).map { task =>
      val taskEffect = task.update(instance, op.condition, op.mesosStatus, now)
      taskEffect match {
        case TaskUpdateEffect.Update(updatedTask) =>
          val updated: Instance = updatedInstance(instance, updatedTask, now)
          val events = eventsGenerator.events(updated, Some(updatedTask), now, previousCondition = Some(instance.state.condition))
          // TODO(alena) expunge only tasks in decommissioned state
          if (shouldBeExpunged(updated)) {
            // all task can be terminal only if the instance doesn't have any persistent volumes
            logger.info("all tasks of {} are terminal, requesting to expunge", updated.instanceId)
            InstanceUpdateEffect.Expunge(updated, events)
          } else {
            InstanceUpdateEffect.Update(updated, oldState = Some(instance), events)
          }

        // We might still become UnreachableInactive.
        case TaskUpdateEffect.Noop if op.condition == Condition.Unreachable &&
          instance.state.condition != Condition.UnreachableInactive =>
          val updated: Instance = updatedInstance(instance, task, now)
          if (updated.state.condition == Condition.UnreachableInactive) {
            updated.unreachableStrategy match {
              case u: UnreachableEnabled =>
                logger.info(
                  s"${updated.instanceId} is updated to UnreachableInactive after being Unreachable for more than ${u.inactiveAfter.toSeconds} seconds.")
              case _ =>
                // We shouldn't get here
                logger.error(
                  s"${updated.instanceId} is updated to UnreachableInactive in spite of there being no UnreachableStrategy")

            }
            val events = eventsGenerator.events(
              updated, Some(task), now, previousCondition = Some(instance.state.condition))
            InstanceUpdateEffect.Update(updated, oldState = Some(instance), events)
          } else {
            InstanceUpdateEffect.Noop(instance.instanceId)
          }

        case TaskUpdateEffect.Noop =>
          InstanceUpdateEffect.Noop(instance.instanceId)

        case TaskUpdateEffect.Failure(cause) =>
          InstanceUpdateEffect.Failure(cause)

        case _ =>
          InstanceUpdateEffect.Failure("ForceExpunge should never be delegated to an instance")
      }
    }.getOrElse(InstanceUpdateEffect.Failure(s"$taskId not found in ${instance.instanceId}: ${instance.tasksMap.keySet}"))
  }

  private[marathon] def reservationTimeout(instance: Instance, now: Timestamp): InstanceUpdateEffect = {
    if (instance.hasReservation) {
      // TODO(cleanup): Using Killed for now; we have no specific state yet bit this must be considered Terminal
      val updatedInstance = instance.copy(
        state = instance.state.copy(condition = Condition.Killed)
      )
      val events = eventsGenerator.events(updatedInstance, task = None, now, previousCondition = Some(instance.state.condition))

      logger.debug(s"Expunge reserved ${instance.instanceId}")

      InstanceUpdateEffect.Expunge(instance, events)
    } else {
      InstanceUpdateEffect.Failure("ReservationTimeout can only be applied to a reserved instance")
    }
  }

  private[marathon] def forceExpunge(instance: Instance, now: Timestamp): InstanceUpdateEffect = {
    val updatedInstance = instance.copy(
      // TODO(cleanup): Using Killed for now; we have no specific state yet bit this must be considered Terminal
      state = instance.state.copy(condition = Condition.Killed)
    )
    val events = InstanceChangedEventsGenerator.events(
      updatedInstance, task = None, now, previousCondition = Some(instance.state.condition))

    logger.debug(s"Force expunge ${instance.instanceId}")

    InstanceUpdateEffect.Expunge(updatedInstance, events)
  }

  private[marathon] def revert(instance: Instance): InstanceUpdateEffect = {
    InstanceUpdateEffect.Update(instance, oldState = None, events = Nil)
  }
}<|MERGE_RESOLUTION|>--- conflicted
+++ resolved
@@ -30,12 +30,8 @@
 
     instance.copy(
       tasksMap = updatedTasks,
-<<<<<<< HEAD
-      state = Instance.InstanceState(Some(instance.state), updatedTasks, now, instance.unreachableStrategy, instance.hasReservation))
-=======
-      state = Instance.InstanceState(Some(instance.state), updatedTasks, now, instance.unreachableStrategy),
+      state = Instance.InstanceState(Some(instance.state), updatedTasks, now, instance.unreachableStrategy, instance.hasReservation),
       reservation = updatedReservation)
->>>>>>> 967f6c88
   }
 
   private[marathon] def launchEphemeral(op: LaunchEphemeral, now: Timestamp): InstanceUpdateEffect = {
