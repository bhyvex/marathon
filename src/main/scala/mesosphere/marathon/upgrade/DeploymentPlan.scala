--- conflicted
+++ resolved
@@ -23,7 +23,6 @@
   def runSpec: RunSpec
 }
 
-<<<<<<< HEAD
 object DeploymentAction {
 
   def actionName(action: DeploymentAction): String = {
@@ -42,41 +41,22 @@
 }
 
 // runnable spec has not been started before
-final case class StartApplication(runSpec: RunSpec, scaleTo: Int) extends DeploymentAction
+case class StartApplication(runSpec: RunSpec, scaleTo: Int) extends DeploymentAction
 
 // runnable spec is started, but the instance count should be changed
-final case class ScaleApplication(
+case class ScaleApplication(
   runSpec: RunSpec,
-=======
-// application has not been started before
-case class StartApplication(app: AppDefinition, scaleTo: Int) extends DeploymentAction
-
-// application is started, but the instance count should be changed
-case class ScaleApplication(
-  app: AppDefinition,
->>>>>>> 473b0d41
   scaleTo: Int,
   sentencedToDeath: Option[Iterable[Instance]] = None) extends DeploymentAction
 
-<<<<<<< HEAD
 // runnable spec is started, but shall be completely stopped
-final case class StopApplication(runSpec: RunSpec) extends DeploymentAction
+case class StopApplication(runSpec: RunSpec) extends DeploymentAction
 
 // runnable spec is there but should be replaced
-final case class RestartApplication(runSpec: RunSpec) extends DeploymentAction
+case class RestartApplication(runSpec: RunSpec) extends DeploymentAction
 
 // resolve and store artifacts for given runnable spec
-final case class ResolveArtifacts(runSpec: RunSpec, url2Path: Map[URL, String]) extends DeploymentAction
-=======
-// application is started, but shall be completely stopped
-case class StopApplication(app: AppDefinition) extends DeploymentAction
-
-// application is there but should be replaced
-case class RestartApplication(app: AppDefinition) extends DeploymentAction
-
-// resolve and store artifacts for given app
-case class ResolveArtifacts(app: AppDefinition, url2Path: Map[URL, String]) extends DeploymentAction
->>>>>>> 473b0d41
+case class ResolveArtifacts(runSpec: RunSpec, url2Path: Map[URL, String]) extends DeploymentAction
 
 /**
   * One step in a deployment plan.
