package mesosphere.marathon
package core.deployment.impl

import akka.actor.{Actor, ActorRef}
import akka.testkit.{TestActorRef, TestProbe}
import mesosphere.AkkaUnitTest
import mesosphere.marathon.core.condition.Condition
import mesosphere.marathon.core.condition.Condition.Running
import mesosphere.marathon.core.deployment.{DeploymentPlan, DeploymentStep}
import mesosphere.marathon.core.event._
import mesosphere.marathon.core.health.{MesosCommandHealthCheck, MesosTcpHealthCheck}
import mesosphere.marathon.core.instance.{Goal, Instance}
import mesosphere.marathon.core.instance.Instance.InstanceState
import mesosphere.marathon.core.pod.{MesosContainer, PodDefinition}
import mesosphere.marathon.core.readiness.ReadinessCheckExecutor.ReadinessCheckSpec
import mesosphere.marathon.core.readiness.{ReadinessCheck, ReadinessCheckExecutor, ReadinessCheckResult}
import mesosphere.marathon.core.task.Task
import mesosphere.marathon.core.task.bus.MesosTaskStatusTestHelper
import mesosphere.marathon.core.task.state.NetworkInfo
import mesosphere.marathon.core.task.tracker.InstanceTracker
import mesosphere.marathon.raml.Resources
import mesosphere.marathon.state._
import mesosphere.marathon.test.GroupCreation
import org.scalatest.concurrent.Eventually
import rx.lang.scala.Observable

import scala.concurrent.Future

class ReadinessBehaviorTest extends AkkaUnitTest with Eventually with GroupCreation {
  "ReadinessBehavior" should {
    "An app without health checks but readiness checks becomes healthy" in {
      Given("An app with one instance")
      val f = new Fixture
      var taskIsReady = false
      val appWithReadyCheck = AppDefinition(
        f.appId,
        portDefinitions = Seq(PortDefinition(123, "tcp", name = Some("http-api"))),
        versionInfo = VersionInfo.OnlyVersion(f.version),
        readinessChecks = Seq(ReadinessCheck("test")))
      val actor = f.readinessActor(appWithReadyCheck, f.checkIsReady, _ => taskIsReady = true)

      When("The task becomes running")
      system.eventStream.publish(f.instanceRunning)

      Then("Task should become ready")
      eventually(taskIsReady should be(true))
      actor.stop()
    }

    "An app with health checks and readiness checks becomes healthy" in {
      Given("An app with one instance")
      val f = new Fixture
      var taskIsReady = false
      val appWithReadyCheck = AppDefinition(
        f.appId,
        portDefinitions = Seq(PortDefinition(123, "tcp", name = Some("http-api"))),
        versionInfo = VersionInfo.OnlyVersion(f.version),
        healthChecks = Set(MesosCommandHealthCheck(command = Command("true"))),
        readinessChecks = Seq(ReadinessCheck("test")))
      val actor = f.readinessActor(appWithReadyCheck, f.checkIsReady, _ => taskIsReady = true)

      When("The task becomes healthy")
      system.eventStream.publish(f.instanceRunning)
      system.eventStream.publish(f.instanceIsHealthy)

      Then("Task should become ready")
      eventually(taskIsReady should be(true))
      actor.stop()
    }

    "An app with health checks but without readiness checks becomes healthy" in {
      Given("An app with one instance")
      val f = new Fixture
      var taskIsReady = false
      val appWithReadyCheck = AppDefinition(
        f.appId,
        portDefinitions = Seq(PortDefinition(123, "tcp", name = Some("http-api"))),
        versionInfo = VersionInfo.OnlyVersion(f.version),
        healthChecks = Set(MesosCommandHealthCheck(command = Command("true"))))
      val actor = f.readinessActor(appWithReadyCheck, f.checkIsReady, _ => taskIsReady = true)

      When("The task becomes healthy")
      system.eventStream.publish(f.instanceIsHealthy)

      Then("Task should become ready")
      eventually(taskIsReady should be(true))
      actor.stop()
    }

    "A pod with health checks and without readiness checks becomes healthy" in {
      Given("An pod with one instance")
      val f = new Fixture
      var podIsReady = false
      val podWithReadyCheck = PodDefinition(
        f.appId,
        containers = Seq(
          MesosContainer(
            name = "container",
            healthCheck = Some(MesosTcpHealthCheck()),
            resources = Resources()
          )
        ),
        versionInfo = VersionInfo.OnlyVersion(f.version)
      )

      val actor = f.readinessActor(podWithReadyCheck, f.checkIsReady, _ => podIsReady = true)

      When("The task becomes healthy")
      system.eventStream.publish(f.instanceIsHealthy)

      Then("Task should become ready")
      eventually(podIsReady should be(true))
      actor.stop()
    }

    "An app without health checks and without readiness checks becomes healthy" in {
      Given("An app with one instance")
      val f = new Fixture
      var taskIsReady = false
      val appWithReadyCheck = AppDefinition(
        f.appId,
        versionInfo = VersionInfo.OnlyVersion(f.version))
      val actor = f.readinessActor(appWithReadyCheck, f.checkIsReady, _ => taskIsReady = true)

      When("The task becomes running")
      system.eventStream.publish(f.instanceRunning)

      Then("Task should become ready")
      eventually(taskIsReady should be(true))
      actor.stop()
    }

    "Readiness checks right after the task is running" in {
      Given("An app with one instance")
      val f = new Fixture
      var taskIsReady = false
      val appWithReadyCheck = AppDefinition(
        f.appId,
        portDefinitions = Seq(PortDefinition(123, "tcp", name = Some("http-api"))),
        versionInfo = VersionInfo.OnlyVersion(f.version),
        healthChecks = Set(MesosCommandHealthCheck(command = Command("true"))),
        readinessChecks = Seq(ReadinessCheck("test")))
      val actor = f.readinessActor(appWithReadyCheck, f.checkIsReady, _ => taskIsReady = true)

      When("The task becomes running")
      system.eventStream.publish(f.instanceRunning)

      Then("Task readiness checks are performed")
      eventually(taskIsReady should be(false))
      actor.underlyingActor.targetCountReached(1) should be(false)
      eventually(actor.underlyingActor.readyInstances should have size 1)
      actor.underlyingActor.healthyInstances should have size 0

      When("The task becomes healthy")
      system.eventStream.publish(f.instanceIsHealthy)

      Then("The target count should be reached")
      eventually(taskIsReady should be(true))
      eventually(actor.underlyingActor.readyInstances should have size 1)
      eventually(actor.underlyingActor.healthyInstances should have size 1)
      actor.stop()
    }

    "A task that dies is removed from the actor" in {
      Given("An app with one instance")
      val f = new Fixture
      var taskIsReady = false
      val appWithReadyCheck = AppDefinition(
        f.appId,
        portDefinitions = Seq(PortDefinition(123, "tcp", name = Some("http-api"))),
        versionInfo = VersionInfo.OnlyVersion(f.version),
        readinessChecks = Seq(ReadinessCheck("test")))
      val actor = f.readinessActor(appWithReadyCheck, f.checkIsNotReady, _ => taskIsReady = true)
      system.eventStream.publish(f.instanceRunning)
      eventually(actor.underlyingActor.healthyInstances should have size 1)

      When("The task is killed")
      actor.underlyingActor.instanceTerminated(f.instanceId)

      Then("Task should be removed from healthy, ready and subscriptions.")
      actor.underlyingActor.healthyInstances should be(empty)
      actor.underlyingActor.readyInstances should be(empty)
      actor.underlyingActor.subscriptionKeys should be(empty)
      actor.stop()
    }
  }

  class Fixture {

    // no port definition for port name 'http-api' was found
    val deploymentManagerProbe = TestProbe()
    val step = DeploymentStep(Seq.empty)
    val plan = DeploymentPlan("deploy", createRootGroup(), createRootGroup(), Seq(step), Timestamp.now())
    val deploymentStatus = DeploymentStatus(plan, step)
    val tracker = mock[InstanceTracker]
    val appId = PathId("/test")
    val instanceId = Instance.Id.forRunSpec(appId)
    val taskId = Task.Id.forInstanceId(instanceId, container = None)
    val hostName = "some.host"
    val agentInfo = mock[Instance.AgentInfo]
    agentInfo.host returns hostName
    val mesosStatus = MesosTaskStatusTestHelper.running(taskId)
    def mockTask = {
      val status = Task.Status(
        stagedAt = Timestamp.now(),
        startedAt = Some(Timestamp.now()),
        mesosStatus = Some(mesosStatus),
        condition = Condition.Running,
        networkInfo = NetworkInfo(hostName, hostPorts = Seq(1, 2, 3), ipAddresses = Nil))

      val t = mock[Task]
      t.taskId returns taskId
      t.runSpecId returns appId
      t.status returns status
      t
    }

    val version = Timestamp.now()

    def instance = {
      val task = mockTask
      val instance = Instance(
<<<<<<< HEAD
        instanceId, Some(agentInfo), InstanceState(Running, version, Some(version), healthy = Some(true)),
=======
        instanceId, agentInfo, InstanceState(Running, version, Some(version), healthy = Some(true), goal = Goal.Running),
>>>>>>> 967f6c88
        Map(task.taskId -> task), runSpecVersion = version, UnreachableStrategy.default(), None)
      tracker.instance(any) returns Future.successful(Some(instance))
      instance
    }

    val checkIsReady = Seq(ReadinessCheckResult("test", taskId, ready = true, None))
    val checkIsNotReady = Seq(ReadinessCheckResult("test", taskId, ready = false, None))
    def instanceRunning = InstanceChanged(instanceId, version, appId, Running, instance)
    val instanceIsHealthy = InstanceHealthChanged(instanceId, version, appId, healthy = Some(true))

    def readinessActor(spec: RunSpec, readinessCheckResults: Seq[ReadinessCheckResult], readyFn: Instance.Id => Unit) = {
      val executor = new ReadinessCheckExecutor {
        override def execute(readinessCheckInfo: ReadinessCheckSpec): Observable[ReadinessCheckResult] = {
          Observable.from(readinessCheckResults)
        }
      }
      TestActorRef(new Actor with ReadinessBehavior {
        override def preStart(): Unit = {
          system.eventStream.subscribe(self, classOf[InstanceChanged])
          system.eventStream.subscribe(self, classOf[InstanceHealthChanged])
        }
        override def runSpec: RunSpec = spec
        override def deploymentManagerActor: ActorRef = deploymentManagerProbe.ref
        override def status: DeploymentStatus = deploymentStatus
        override def readinessCheckExecutor: ReadinessCheckExecutor = executor
        override def instanceTracker: InstanceTracker = tracker
        override def receive: Receive = readinessBehavior orElse {
          case notHandled => throw new RuntimeException(notHandled.toString)
        }
        override def instanceConditionChanged(instanceId: Instance.Id): Unit = if (targetCountReached(1)) readyFn(instanceId)
      }
      )
    }
  }
}<|MERGE_RESOLUTION|>--- conflicted
+++ resolved
@@ -220,11 +220,7 @@
     def instance = {
       val task = mockTask
       val instance = Instance(
-<<<<<<< HEAD
-        instanceId, Some(agentInfo), InstanceState(Running, version, Some(version), healthy = Some(true)),
-=======
-        instanceId, agentInfo, InstanceState(Running, version, Some(version), healthy = Some(true), goal = Goal.Running),
->>>>>>> 967f6c88
+        instanceId, Some(agentInfo), InstanceState(Running, version, Some(version), healthy = Some(true), Goal.Running),
         Map(task.taskId -> task), runSpecVersion = version, UnreachableStrategy.default(), None)
       tracker.instance(any) returns Future.successful(Some(instance))
       instance
