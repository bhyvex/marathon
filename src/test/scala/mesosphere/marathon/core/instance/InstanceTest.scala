package mesosphere.marathon
package core.instance

import mesosphere.UnitTest
import mesosphere.marathon.test.SettableClock
import mesosphere.marathon.core.condition.Condition
import mesosphere.marathon.core.condition.Condition._
import mesosphere.marathon.core.task.Task
import mesosphere.marathon.core.task.bus.MesosTaskStatusTestHelper
import mesosphere.marathon.state.PathId._
import mesosphere.marathon.state.UnreachableStrategy
import org.scalatest.prop.TableDrivenPropertyChecks
import org.apache.mesos.Protos.Attribute
import org.apache.mesos.Protos.Value.{Text, Type}
import play.api.libs.json._

class InstanceTest extends UnitTest with TableDrivenPropertyChecks {

  "The instance condition" when {

    val stateChangeCases = Table(
      ("from", "to", "withTasks"),
      (Created, Created, Seq(Created, Created, Created)),
      (Created, Staging, Seq(Created, Created, Staging)),
      (Staging, Staging, Seq(Running, Staging, Running)),
      (Running, Running, Seq(Running, Finished, Running)),
      (Running, Failed, Seq(Staging, Starting, Running, Killing, Finished, Failed)),
      (Running, Killing, Seq(Staging, Starting, Running, Killing, Finished)),
      (Running, Error, Seq(Staging, Starting, Running, Killing, Finished, Failed, Error)),
      (Staging, Staging, Seq(Staging)),
      (Running, Gone, Seq(Gone, Running, Running)),
      (Killing, Killed, Seq(Killed, Killed, Killed)),
      (Running, Killing, Seq(Running, Killing, Killed)),
      (Running, Gone, Seq(Running, Gone, Dropped)),
      (Running, Dropped, Seq(Unreachable, Dropped))
    )

    forAll (stateChangeCases) { (from, to, withTasks) =>
      val f = new Fixture

      val (instance, tasks) = f.instanceWith(from, withTasks)

      s"$from and tasks become ${withTasks.mkString(", ")}" should {

        val status = Instance.InstanceState(Some(instance.state), tasks, f.clock.now(), UnreachableStrategy.default(), false, instance.state.goal)

        s"change to $to" in {
          status.condition should be(to)
        }
      }
    }
  }

  "be reserved" in {
    val f = new Fixture

    val (instance, _) = f.instanceWith(Condition.Reserved, Seq(Condition.Reserved))
    instance.isReserved should be(true)
  }

  "be killing" in {
    val f = new Fixture

    val (instance, _) = f.instanceWith(Condition.Killing, Seq(Condition.Killing))
    instance.isKilling should be(true)
  }

  "be running" in {
    val f = new Fixture

    val (instance, _) = f.instanceWith(Condition.Running, Seq(Condition.Running))
    instance.isRunning should be(true)
  }

  "be unreachable" in {
    val f = new Fixture

    val (instance, _) = f.instanceWith(Condition.Unreachable, Seq(Condition.Unreachable))
    instance.isUnreachable should be(true)
  }

  "be unreachable inactive" in {
    val f = new Fixture

    val (instance, _) = f.instanceWith(Condition.UnreachableInactive, Seq(Condition.UnreachableInactive))
    instance.isUnreachableInactive should be(true)
  }

  "be active only for active conditions" in {
    val f = new Fixture

<<<<<<< HEAD
    val activeConditions = Seq(Provisioned, Created, Killing, Running, Staging, Starting, Unreachable)
=======
    val activeConditions: Seq[Condition] = Seq(Created, Killing, Running, Staging, Starting, Unreachable)
>>>>>>> 76c6e22e
    activeConditions.foreach { condition =>
      val (instance, _) = f.instanceWith(condition, Seq(condition))
      instance.isActive should be(true)
    }

    Condition.all.filterNot(activeConditions.contains(_)).foreach { condition =>
      val (instance, _) = f.instanceWith(condition, Seq(condition))
      instance.isActive should be(false) withClue (s"'$condition' was supposed to not be active but isActive returned true")
    }
  }

  "say it's reserved when reservation is set" in {
    val f = new Fixture
    val instance = f.instanceWith(Condition.Scheduled, Seq.empty)._1.copy(reservation = Some(Reservation(Seq.empty, Reservation.State.New(None))))
    instance.hasReservation should be (true)
  }

  "agentInfo serialization" should {
    "round trip serialize" in {
      val agentInfo = Instance.AgentInfo(host = "host", agentId = Some("agentId"), region = Some("region"), zone = Some("zone"),
        attributes = Seq(Attribute.newBuilder
          .setName("name")
          .setText(Text.newBuilder.setValue("value"))
          .setType(Type.TEXT)
          .build))
      println(Json.toJson(agentInfo))
      Json.toJson(agentInfo).as[Instance.AgentInfo] shouldBe agentInfo
    }

    "it should default region and zone fields to empty string when missing" in {
      val agentInfo = Json.parse("""{"host": "host", "agentId": "agentId", "attributes": []}""").as[Instance.AgentInfo]
      agentInfo.region shouldBe None
      agentInfo.zone shouldBe None
    }
  }

  class Fixture {
    val id = "/test".toPath
    val clock = new SettableClock()

    val agentInfo = Instance.AgentInfo("", None, None, None, Nil)
    def tasks(statuses: Condition*): Map[Task.Id, Task] = tasks(statuses.to[Seq])
    def tasks(statuses: Seq[Condition]): Map[Task.Id, Task] =
      statuses.map { status =>
        val taskId = Task.Id.forRunSpec(id)
        val mesosStatus = MesosTaskStatusTestHelper.mesosStatus(status, taskId, clock.now())
        val task = TestTaskBuilder.Helper.minimalTask(taskId, clock.now(), mesosStatus, status)
        task.taskId -> task
      }(collection.breakOut)

    def instanceWith(condition: Condition, conditions: Seq[Condition]): (Instance, Map[Task.Id, Task]) = {
      val currentTasks = tasks(conditions.map(_ => condition))
      val newTasks = tasks(conditions)
      val state = Instance.InstanceState(None, currentTasks, clock.now(), UnreachableStrategy.default(), false, Goal.Running)
      val instance = Instance(Instance.Id.forRunSpec(id), Some(agentInfo), state, currentTasks,
        runSpecVersion = clock.now(), UnreachableStrategy.default(), None)
      (instance, newTasks)
    }
  }
}<|MERGE_RESOLUTION|>--- conflicted
+++ resolved
@@ -89,11 +89,7 @@
   "be active only for active conditions" in {
     val f = new Fixture
 
-<<<<<<< HEAD
-    val activeConditions = Seq(Provisioned, Created, Killing, Running, Staging, Starting, Unreachable)
-=======
-    val activeConditions: Seq[Condition] = Seq(Created, Killing, Running, Staging, Starting, Unreachable)
->>>>>>> 76c6e22e
+    val activeConditions: Seq[Condition] = Seq(Provisioned, Created, Killing, Running, Staging, Starting, Unreachable)
     activeConditions.foreach { condition =>
       val (instance, _) = f.instanceWith(condition, Seq(condition))
       instance.isActive should be(true)
